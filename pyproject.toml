--- conflicted
+++ resolved
@@ -29,11 +29,7 @@
     "numpy>=1.26.4",
     "ollama>=0.4.7",
     "openai>=1.66.3",
-<<<<<<< HEAD
-    "opensoundscape>=0.1.0",
-=======
     "opensoundscape>=0.12.0",
->>>>>>> 80cd7819
     "pandas>=2.2.3",
     "peft; sys_platform == 'linux'",
     "pillow>=11.1.0",
@@ -46,10 +42,7 @@
     "sentencepiece>=0.2.0",
     "soundfile>=0.13.1",
     "tensorflow>=2.19.0",
-<<<<<<< HEAD
-=======
     "tflite>=2.18.0",
->>>>>>> 80cd7819
     "timm>=1.0.15",
     "tk>=0.1.0",
     "torch>=2.5.1",
